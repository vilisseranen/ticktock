/*
    TickTock is an open-source Time Series Database, maintained by
    Yongtao You (yongtao.you@gmail.com) and Yi Lin (ylin30@gmail.com).

    This program is free software: you can redistribute it and/or modify
    it under the terms of the GNU General Public License as published by
    the Free Software Foundation, either version 3 of the License, or
    (at your option) any later version.

    This program is distributed in the hope that it will be useful,
    but WITHOUT ANY WARRANTY; without even the implied warranty of
    MERCHANTABILITY or FITNESS FOR A PARTICULAR PURPOSE.  See the
    GNU General Public License for more details.

    You should have received a copy of the GNU General Public License
    along with this program.  If not, see <https://www.gnu.org/licenses/>.
 */

#pragma once

#include <string>
#include <atomic>
#include <thread>


namespace tt
{


#define TT_MAJOR_VERSION    0
<<<<<<< HEAD
#define TT_MINOR_VERSION    4
#define TT_PATCH_VERSION    4
=======
#define TT_MINOR_VERSION    5
#define TT_PATCH_VERSION    0
>>>>>>> eb9f995e

class HttpServer;
class TcpServer;
class UdpServer;

extern const char* const EMPTY_STRING;
extern std::string EMPTY_STD_STRING;
extern const char* const METRIC_TAG_NAME;
extern const char* const HOST_TAG_NAME;
extern const char* const TYPE_TAG_NAME;
extern const std::string WHITE_SPACES;
extern std::string g_config_file;
extern std::string g_host_name;
extern thread_local std::string g_thread_id;
extern HttpServer *http_server_ptr;
extern TcpServer *tcp_server_ptr;
extern UdpServer *udp_server_ptr;
extern long int g_page_size;
extern const long int g_sys_page_size;
extern bool g_opt_reuse_port;       // reuse port when bind()?
extern bool g_tstamp_resolution_ms;
extern bool g_cluster_enabled;
extern bool g_self_meter_enabled;
extern std::atomic<bool> g_shutdown_requested;
extern std::atomic<std::thread::id> g_handler_thread_id;


}<|MERGE_RESOLUTION|>--- conflicted
+++ resolved
@@ -28,13 +28,8 @@
 
 
 #define TT_MAJOR_VERSION    0
-<<<<<<< HEAD
-#define TT_MINOR_VERSION    4
-#define TT_PATCH_VERSION    4
-=======
 #define TT_MINOR_VERSION    5
 #define TT_PATCH_VERSION    0
->>>>>>> eb9f995e
 
 class HttpServer;
 class TcpServer;
